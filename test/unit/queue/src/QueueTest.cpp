--- conflicted
+++ resolved
@@ -154,48 +154,6 @@
 
     firstTaskFinishedFuture.get();
     secondTaskFinishedFuture.get();
-<<<<<<< HEAD
-}
-=======
-}
-};
-
-#endif
-
-using TestQueues = alpaka::meta::Concatenate<
-        alpaka::test::queue::TestQueues
- #ifdef ALPAKA_ACC_CPU_B_OMP2_T_SEQ_ENABLED
-        ,
-        std::tuple<std::tuple<alpaka::dev::DevCpu, alpaka::queue::QueueCpuOmp2Collective>>
-#endif
-    >;
-
-TEST_CASE( "queueIsInitiallyEmpty", "[queue]")
-{
-    alpaka::meta::forEachType< TestQueues >( TestTemplateEmpty() );
 }
 
-#if !BOOST_COMP_HIP // HIP-clang is currently not supporting callbacks
-
-TEST_CASE( "queueCallbackIsWorking", "[queue]")
-{
-    alpaka::meta::forEachType< TestQueues >( TestTemplateCallback() );
-}
-
-TEST_CASE( "queueWaitShouldWork", "[queue]")
-{
-    alpaka::meta::forEachType< TestQueues >( TestTemplateWait() );
-}
-
-TEST_CASE( "queueShouldNotBeEmptyWhenLastTaskIsStillExecutingAndIsEmptyAfterProcessingFinished", "[queue]")
-{
-    alpaka::meta::forEachType< TestQueues >( TestTemplateExecNotEmpty() );
-}
-
-TEST_CASE( "queueShouldNotExecuteTasksInParallel", "[queue]")
-{
-    alpaka::meta::forEachType< TestQueues >( TestQueueDoesNotExecuteTasksInParallel() );
-}
-
-#endif
->>>>>>> 066a2e9c
+#endif